--- conflicted
+++ resolved
@@ -203,11 +203,7 @@
 	}
 
 	join := func(channelID string) (*discordgo.VoiceConnection, error) {
-<<<<<<< HEAD
-		if vc == nil || vc.ChannelID != p.ChannelID {
-=======
 		if vc == nil || vc.ChannelID != channelID {
->>>>>>> 55cdfb3c
 			return s.ChannelVoiceJoin(guildID, channelID, false, true)
 		}
 		return vc, nil
@@ -251,10 +247,6 @@
 			continue
 		}
 
-<<<<<<< HEAD
-		vc, err = join(p.ChannelID)
-		
-=======
 		p, ok = items[0].(*Payload)
 		if !ok {
 			// should not be possible, but avoid a panic just in case
@@ -263,7 +255,6 @@
 		}
 
 		vc, err = join(p.ChannelID)
->>>>>>> 55cdfb3c
 		if err != nil {
 			log.Printf("error join payload channel %v", err)
 		} else {
